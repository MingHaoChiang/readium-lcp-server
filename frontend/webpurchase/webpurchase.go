--- conflicted
+++ resolved
@@ -439,11 +439,7 @@
 
 //	records, err := dbListByUser.Query(page, pageNum*page)
 	//for mysql
-<<<<<<< HEAD
-	records, err := dbListByUser.Query(userID, pageNum*page, page)
-=======
 	records, err := dbListByUser.Query(pageNum*page, page)
->>>>>>> 587f961e
 	return convertRecordsToPurchases(records)
 }
 
@@ -623,3 +619,4 @@
 	"FOREIGN KEY (user_id) REFERENCES user(id)" +
 	");" +
 	"CREATE INDEX IF NOT EXISTS idx_purchase ON purchase (license_uuid)"
+
