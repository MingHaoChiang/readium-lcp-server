// Copyright (c) 2016 Readium Foundation
//
// Redistribution and use in source and binary forms, with or without modification,
// are permitted provided that the following conditions are met:
//
// 1. Redistributions of source code must retain the above copyright notice, this
//    list of conditions and the following disclaimer.
// 2. Redistributions in binary form must reproduce the above copyright notice,
//    this list of conditions and the following disclaimer in the documentation and/or
//    other materials provided with the distribution.
// 3. Neither the name of the organization nor the names of its contributors may be
//    used to endorse or promote products derived from this software without specific
//    prior written permission
//
// THIS SOFTWARE IS PROVIDED BY THE COPYRIGHT HOLDERS AND CONTRIBUTORS "AS IS" AND
// ANY EXPRESS OR IMPLIED WARRANTIES, INCLUDING, BUT NOT LIMITED TO, THE IMPLIED
// WARRANTIES OF MERCHANTABILITY AND FITNESS FOR A PARTICULAR PURPOSE ARE
// DISCLAIMED. IN NO EVENT SHALL THE COPYRIGHT OWNER OR CONTRIBUTORS BE LIABLE FOR
// ANY DIRECT, INDIRECT, INCIDENTAL, SPECIAL, EXEMPLARY, OR CONSEQUENTIAL DAMAGES
// (INCLUDING, BUT NOT LIMITED TO, PROCUREMENT OF SUBSTITUTE GOODS OR SERVICES;
// LOSS OF USE, DATA, OR PROFITS; OR BUSINESS INTERRUPTION) HOWEVER CAUSED AND
// ON ANY THEORY OF LIABILITY, WHETHER IN CONTRACT, STRICT LIABILITY, OR TORT
// (INCLUDING NEGLIGENCE OR OTHERWISE) ARISING IN ANY WAY OUT OF THE USE OF THIS
// SOFTWARE, EVEN IF ADVISED OF THE POSSIBILITY OF SUCH DAMAGE.

package config

import (
	"io/ioutil"
	"os"
	"path/filepath"
	"strconv"

	"gopkg.in/yaml.v2"
)

type Configuration struct {
<<<<<<< HEAD
	Certificate       Certificate        `yaml:"certificate"`
	Storage           Storage            `yaml:"storage"`
	License           License            `yaml:"license"`
	LcpServer         ServerInfo         `yaml:"lcp"`
	LsdServer         ServerInfo         `yaml:"lsd"`
	FrontendServer    FrontendServerInfo `yaml:"frontend"`
	LsdNotifyAuth     Auth               `yaml:"lsd_notify_auth"`
	LcpUpdateAuth     Auth               `yaml:"lcp_update_auth"`
	LicenseStatus     LicenseStatus      `yaml:"license_status"`
	Localization      Localization       `yaml:"localization"`
	Logging           Logging            `yaml:"logging"`
	AES256_CBC_OR_GCM string             `yaml:"aes256_cbc_or_gcm,omitempty"`
=======
	Certificate   Certificate   `yaml:"certificate"`
	Storage       Storage       `yaml:"storage"`
	License       License       `yaml:"license"`
	LcpServer     ServerInfo    `yaml:"lcp"`
	LsdServer     ServerInfo    `yaml:"lsd"`
	FrontendServer     ServerInfo `yaml:"frontend"`
	LsdNotifyAuth Auth          `yaml:"lsd_notify_auth"`
	LcpUpdateAuth Auth          `yaml:"lcp_update_auth"`
	LicenseStatus LicenseStatus `yaml:"license_status"`
	Localization  Localization  `yaml:"localization"`
	Logging       Logging       `yaml:"logging"`

	// DISABLED, see https://github.com/readium/readium-lcp-server/issues/109
	//AES256_CBC_OR_GCM string    `yaml:"aes256_cbc_or_gcm,omitempty"`
>>>>>>> 45039ed0
}

type ServerInfo struct {
	Host          string `yaml:"host,omitempty"`
	Port          int    `yaml:"port,omitempty"`
	AuthFile      string `yaml:"auth_file"`
	ReadOnly      bool   `yaml:"readonly,omitempty"`
	PublicBaseUrl string `yaml:"public_base_url,omitempty"`
	Database      string `yaml:"database,omitempty"`
	Directory     string `yaml:"directory,omitempty"`
}

type FrontendServerInfo struct {
	ServerInfo          `yaml:",inline"`
	ProviderID          string `yaml:"provider_id"`
	MasterRepository    string `yaml:"master_repository"`
	EncryptedRepository string `yaml:"encrypted_repository"`
}

type Auth struct {
	Username string `yaml:"username"`
	Password string `yaml:"password"`
}

type Certificate struct {
	Cert       string `yaml:"cert"`
	PrivateKey string `yaml:"private_key"`
}

type FileSystem struct {
	Directory string `yaml:"directory"`
}

type Storage struct {
	FileSystem FileSystem `yaml:"filesystem"`
	AccessId   string     `yaml:"access_id"`
	DisableSSL bool       `yaml:"disable_ssl"`
	PathStyle  bool       `yaml:"path_style"`
	Mode       string
	Secret     string
	Endpoint   string
	Bucket     string
	Region     string
	Token      string
}

type License struct {
	Links map[string]string `yaml:"links"`
}

type LicenseStatus struct {
	Renew       bool `yaml:"renew"`
	Register    bool `yaml:"register"`
	Return      bool `yaml:"return"`
	RentingDays int  `yaml:"renting_days" "default 0"`
	RenewDays   int  `yaml:"renew_days" "default 0"`
}

type Localization struct {
	Languages       []string `yaml:"languages"`
	Folder          string   `yaml:"folder"`
	DefaultLanguage string   `yaml:"default_language"`
}

type Logging struct {
	LogDirectory          string `yaml:"log_directory"`
	ComplianceTestsModeOn bool   `yaml:"compliance_tests_mode_on"`
}

var Config Configuration

func ReadConfig(configFileName string) {
	filename, _ := filepath.Abs(configFileName)
	yamlFile, err := ioutil.ReadFile(filename)

	if err != nil {
		panic("Can't read config file: " + configFileName)
	}

	err = yaml.Unmarshal(yamlFile, &Config)

	if err != nil {
		panic("Can't unmarshal config. " + configFileName + " -> " + err.Error())
	}
}

func SetPublicUrls() error {
	var lcpPublicBaseUrl, lsdPublicBaseUrl, frontendPublicBaseUrl, lcpHost, lsdHost, frontendHost string
	var lcpPort, lsdPort, frontendPort int
	var err error

	if lcpHost = Config.LcpServer.Host; lcpHost == "" {
		lcpHost, err = os.Hostname()
		if err != nil {
			return err
		}
	}

	if lsdHost = Config.LsdServer.Host; lsdHost == "" {
		lsdHost, err = os.Hostname()
		if err != nil {
			return err
		}
	}

	if frontendHost = Config.FrontendServer.Host; frontendHost == "" {
		frontendHost, err = os.Hostname()
		if err != nil {
			return err
		}
	}

	if lcpPort = Config.LcpServer.Port; lcpPort == 0 {
		lcpPort = 8989
	}
	if lsdPort = Config.LsdServer.Port; lsdPort == 0 {
		lsdPort = 8990
	}
	if frontendPort = Config.FrontendServer.Port; frontendPort == 0 {
		frontendPort = 80
	}

	if lcpPublicBaseUrl = Config.LcpServer.PublicBaseUrl; lcpPublicBaseUrl == "" {
		lcpPublicBaseUrl = "http://" + lcpHost + ":" + strconv.Itoa(lcpPort)
		Config.LcpServer.PublicBaseUrl = lcpPublicBaseUrl
	}
	if lsdPublicBaseUrl = Config.LsdServer.PublicBaseUrl; lsdPublicBaseUrl == "" {
		lsdPublicBaseUrl = "http://" + lsdHost + ":" + strconv.Itoa(lsdPort)
		Config.LsdServer.PublicBaseUrl = lsdPublicBaseUrl
	}
	if frontendPublicBaseUrl = Config.FrontendServer.PublicBaseUrl; frontendPublicBaseUrl == "" {
		frontendPublicBaseUrl = "http://" + frontendHost + ":" + strconv.Itoa(frontendPort)
		Config.FrontendServer.PublicBaseUrl = frontendPublicBaseUrl
	}

	return err
}<|MERGE_RESOLUTION|>--- conflicted
+++ resolved
@@ -35,35 +35,20 @@
 )
 
 type Configuration struct {
-<<<<<<< HEAD
-	Certificate       Certificate        `yaml:"certificate"`
-	Storage           Storage            `yaml:"storage"`
-	License           License            `yaml:"license"`
-	LcpServer         ServerInfo         `yaml:"lcp"`
-	LsdServer         ServerInfo         `yaml:"lsd"`
-	FrontendServer    FrontendServerInfo `yaml:"frontend"`
-	LsdNotifyAuth     Auth               `yaml:"lsd_notify_auth"`
-	LcpUpdateAuth     Auth               `yaml:"lcp_update_auth"`
-	LicenseStatus     LicenseStatus      `yaml:"license_status"`
-	Localization      Localization       `yaml:"localization"`
-	Logging           Logging            `yaml:"logging"`
-	AES256_CBC_OR_GCM string             `yaml:"aes256_cbc_or_gcm,omitempty"`
-=======
-	Certificate   Certificate   `yaml:"certificate"`
-	Storage       Storage       `yaml:"storage"`
-	License       License       `yaml:"license"`
-	LcpServer     ServerInfo    `yaml:"lcp"`
-	LsdServer     ServerInfo    `yaml:"lsd"`
-	FrontendServer     ServerInfo `yaml:"frontend"`
-	LsdNotifyAuth Auth          `yaml:"lsd_notify_auth"`
-	LcpUpdateAuth Auth          `yaml:"lcp_update_auth"`
-	LicenseStatus LicenseStatus `yaml:"license_status"`
-	Localization  Localization  `yaml:"localization"`
-	Logging       Logging       `yaml:"logging"`
+	Certificate    Certificate        `yaml:"certificate"`
+	Storage        Storage            `yaml:"storage"`
+	License        License            `yaml:"license"`
+	LcpServer      ServerInfo         `yaml:"lcp"`
+	LsdServer      ServerInfo         `yaml:"lsd"`
+	FrontendServer FrontendServerInfo `yaml:"frontend"`
+	LsdNotifyAuth  Auth               `yaml:"lsd_notify_auth"`
+	LcpUpdateAuth  Auth               `yaml:"lcp_update_auth"`
+	LicenseStatus  LicenseStatus      `yaml:"license_status"`
+	Localization   Localization       `yaml:"localization"`
+	Logging        Logging            `yaml:"logging"`
 
 	// DISABLED, see https://github.com/readium/readium-lcp-server/issues/109
-	//AES256_CBC_OR_GCM string    `yaml:"aes256_cbc_or_gcm,omitempty"`
->>>>>>> 45039ed0
+	//AES256_CBC_OR_GCM string             `yaml:"aes256_cbc_or_gcm,omitempty"`
 }
 
 type ServerInfo struct {
